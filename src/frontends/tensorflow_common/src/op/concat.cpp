// Copyright (C) 2018-2022 Intel Corporation
// SPDX-License-Identifier: Apache-2.0
//

#include "common_op_table.hpp"
#include "openvino/opsets/opset8.hpp"

using namespace std;
using namespace ov;
using namespace opset8;
using namespace ov::frontend;
using namespace frontend::tensorflow::detail;

namespace ov {
namespace frontend {
namespace tensorflow {
namespace op {
OutputVector translate_concat_op(const NodeContext& node) {
    // The difference between Concat and ConcatV2 is that
    // axis is the first input for Concat
    // and is the last input to ConcatV2
    default_op_checks(node, 2, {"Concat", "ConcatV2", "tflite::CONCATENATION"});
    auto input_size = static_cast<int>(node.get_input_size());

    int64_t axis;
    OutputVector inputs;

    if (node.get_op_type() == "Concat") {
        std::vector<int64_t> axis_vector;
        get_const_input(node, 0, &axis_vector);
        TENSORFLOW_OP_VALIDATION(
            node,
            axis_vector.size() == 1,
            "Input model is incorrect: axis input for Concat operation must have exactly one element.");
        axis = axis_vector[0];
        for (int input_idx = 1; input_idx < input_size; ++input_idx) {
            inputs.push_back(node.get_input(input_idx));
        }
    } else if (node.get_op_type() == "ConcatV2") {
        std::vector<int64_t> axis_vector;
        get_const_input(node, input_size - 1, &axis_vector);
        TENSORFLOW_OP_VALIDATION(
            node,
            axis_vector.size() == 1,
            "Input model is incorrect: axis input for Concat operation must have exactly one element.");
        axis = axis_vector[0];
        for (int input_idx = 0; input_idx < input_size - 1; ++input_idx) {
            inputs.push_back(node.get_input(input_idx));
        }
<<<<<<< HEAD
    } else if (node.get_op_type() == "tflite::CONCATENATION") {
        // TODO: !!!!!!!!!!!!!!!
        // axis = node.get_decoder()->get_attribute("axis").as<int64_t>();
        // for (int input_idx = 0; input_idx < input_size; ++input_idx) {
        //     inputs.push_back(node.get_input(input_idx));
        // }
=======
>>>>>>> c92f4168
    } else {
        TENSORFLOW_OP_VALIDATION(node,
                                 false,
                                 "Internal TensorFlow Frontend error: incorrect operation type is passed to "
                                 "translate_concat_op function.");
    }

    auto concat = make_shared<Concat>(inputs, axis);
    set_node_name(node.get_name(), concat);
    return {concat};
}
}  // namespace op
}  // namespace tensorflow
}  // namespace frontend
}  // namespace ov<|MERGE_RESOLUTION|>--- conflicted
+++ resolved
@@ -47,15 +47,6 @@
         for (int input_idx = 0; input_idx < input_size - 1; ++input_idx) {
             inputs.push_back(node.get_input(input_idx));
         }
-<<<<<<< HEAD
-    } else if (node.get_op_type() == "tflite::CONCATENATION") {
-        // TODO: !!!!!!!!!!!!!!!
-        // axis = node.get_decoder()->get_attribute("axis").as<int64_t>();
-        // for (int input_idx = 0; input_idx < input_size; ++input_idx) {
-        //     inputs.push_back(node.get_input(input_idx));
-        // }
-=======
->>>>>>> c92f4168
     } else {
         TENSORFLOW_OP_VALIDATION(node,
                                  false,
